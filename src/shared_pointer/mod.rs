--- conflicted
+++ resolved
@@ -85,12 +85,11 @@
     _phantom_no_send_sync: PhantomData<*mut ()>,
 }
 
-<<<<<<< HEAD
 unsafe impl<T: Sync + Send, P: Send> Send for SharedPointer<T, P> where P: SharedPointerKind {}
 unsafe impl<T: Sync + Send, P: Sync> Sync for SharedPointer<T, P> where P: SharedPointerKind {}
-=======
+
 impl<T, P> Unpin for SharedPointer<T, P> where P: SharedPointerKind {}
->>>>>>> 52844f32
+
 
 impl<T, P> SharedPointer<T, P>
 where
